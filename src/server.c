/*
 * PgBouncer - Lightweight connection pooler for PostgreSQL.
 *
 * Copyright (c) 2007-2009  Marko Kreen, Skype Technologies OÜ
 *
 * Permission to use, copy, modify, and/or distribute this software for any
 * purpose with or without fee is hereby granted, provided that the above
 * copyright notice and this permission notice appear in all copies.
 *
 * THE SOFTWARE IS PROVIDED "AS IS" AND THE AUTHOR DISCLAIMS ALL WARRANTIES
 * WITH REGARD TO THIS SOFTWARE INCLUDING ALL IMPLIED WARRANTIES OF
 * MERCHANTABILITY AND FITNESS. IN NO EVENT SHALL THE AUTHOR BE LIABLE FOR
 * ANY SPECIAL, DIRECT, INDIRECT, OR CONSEQUENTIAL DAMAGES OR ANY DAMAGES
 * WHATSOEVER RESULTING FROM LOSS OF USE, DATA OR PROFITS, WHETHER IN AN
 * ACTION OF CONTRACT, NEGLIGENCE OR OTHER TORTIOUS ACTION, ARISING OUT OF
 * OR IN CONNECTION WITH THE USE OR PERFORMANCE OF THIS SOFTWARE.
 */

/*
 * Handling of server connections
 */

#include "bouncer.h"

<<<<<<< HEAD
#include <usual/slab.h>
=======
#define ERRCODE_CANNOT_CONNECT_NOW "57P03"
>>>>>>> e7619364

static bool load_parameter(PgSocket *server, PktHdr *pkt, bool startup)
{
	const char *key, *val;
	PgSocket *client = server->link;

	/*
	 * Want to see complete packet.  That means SMALL_PKT
	 * in sbuf.c must be larger than max param pkt.
	 */
	if (incomplete_pkt(pkt))
		return false;

	if (!mbuf_get_string(&pkt->data, &key))
		goto failed;
	if (!mbuf_get_string(&pkt->data, &val))
		goto failed;
	slog_debug(server, "S: param: %s = %s", key, val);

	varcache_set(&server->vars, key, val);

	if (client) {
		slog_debug(client, "setting client var: %s='%s'", key, val);
		varcache_set(&client->vars, key, val);
	}

	if (startup) {
		if (!add_welcome_parameter(server->pool, key, val))
			goto failed_store;
	}

	return true;
failed:
	disconnect_server(server, true, "broken ParameterStatus packet");
	return false;
failed_store:
	disconnect_server(server, true, "failed to store ParameterStatus");
	return false;
}

/* we cannot log in at all, notify clients */
void kill_pool_logins(PgPool *pool, const char *sqlstate, const char *msg)
{
	struct List *item, *tmp;
	PgSocket *client;

	statlist_for_each_safe(item, &pool->waiting_client_list, tmp) {
		client = container_of(item, PgSocket, head);
		if (!client->wait_for_welcome)
			continue;

		disconnect_client_sqlstate(client, true, sqlstate, msg);
	}
}

/* we cannot log in at all, notify clients with server error */
static void kill_pool_logins_server_error(PgPool *pool, PktHdr *errpkt)
{
	const char *level, *msg, *sqlstate;

	parse_server_error(errpkt, &level, &msg, &sqlstate);
	log_warning("server login failed: %s %s", level, msg);

	/*
	 * Kill all waiting clients unless it's a temporary error, such as
	 * "database system is starting up".
	 */
	if (strcmp(sqlstate, ERRCODE_CANNOT_CONNECT_NOW) != 0) {
		log_noise("kill_pool_logins_server_error: sqlstate: %s", sqlstate);
		kill_pool_logins(pool, sqlstate, msg);
	}
}

/* process packets on server auth phase */
static bool handle_server_startup(PgSocket *server, PktHdr *pkt)
{
	SBuf *sbuf = &server->sbuf;
	bool res = false;
	const uint8_t *ckey;

	if (incomplete_pkt(pkt)) {
		disconnect_server(server, true, "partial pkt in login phase");
		return false;
	}

	/* ignore most that happens during connect_query */
	if (server->exec_on_connect) {
		switch (pkt->type) {
		case 'Z':
		case 'S':	/* handle them below */
			break;

		case 'E':	/* log & ignore errors */
			log_server_error("S: error while executing exec_on_query", pkt);
		/* fallthrough */
		default:	/* ignore rest */
			sbuf_prepare_skip(sbuf, pkt->len);
			return true;
		}
	}

	switch (pkt->type) {
	default:
		slog_error(server, "unknown pkt from server: '%c'", pkt_desc(pkt));
		disconnect_server(server, true, "unknown pkt from server");
		break;

	case 'E':		/* ErrorResponse */
		if (!server->pool->welcome_msg_ready)
			kill_pool_logins_server_error(server->pool, pkt);
		else
			log_server_error("S: login failed", pkt);

		disconnect_server(server, true, "login failed");
		break;

	/* packets that need closer look */
	case 'R':		/* AuthenticationXXX */
		slog_debug(server, "calling login_answer");
		res = answer_authreq(server, pkt);
		if (!res)
			disconnect_server(server, false, "failed to answer authreq");
		break;

	case 'S':		/* ParameterStatus */
		res = load_parameter(server, pkt, true);
		break;

	case 'Z':		/* ReadyForQuery */
		if (server->exec_on_connect) {
			server->exec_on_connect = false;
			/* deliberately ignore transaction status */
		} else if (server->pool->db->connect_query) {
			server->exec_on_connect = true;
			slog_debug(server, "server connect ok, send exec_on_connect");
			SEND_generic(res, server, 'Q', "s", server->pool->db->connect_query);
			if (!res)
				disconnect_server(server, false, "exec_on_connect query failed");
			break;
		}

		/* login ok */
		slog_debug(server, "server login ok, start accepting queries");
		server->ready = true;

		/* got all params */
		finish_welcome_msg(server);

		/* need to notify sbuf if server was closed */
		res = release_server(server);

		/* let the takeover process handle it */
		if (res && server->pool->db->admin)
			res = takeover_login(server);
		break;

	/* ignorable packets */
	case 'K':		/* BackendKeyData */
		if (!mbuf_get_bytes(&pkt->data, BACKENDKEY_LEN, &ckey)) {
			disconnect_server(server, true, "bad cancel key");
			return false;
		}
		memcpy(server->cancel_key, ckey, BACKENDKEY_LEN);
		res = true;
		break;

	case 'N':		/* NoticeResponse */
		slog_noise(server, "skipping pkt: %c", pkt_desc(pkt));
		res = true;
		break;
	}

	if (res)
		sbuf_prepare_skip(sbuf, pkt->len);

	return res;
}

int pool_pool_mode(PgPool *pool)
{
	int pool_mode = pool->user->pool_mode;
	if (pool_mode == POOL_INHERIT)
		pool_mode = pool->db->pool_mode;
	if (pool_mode == POOL_INHERIT)
		pool_mode = cf_pool_mode;
	return pool_mode;
}

int pool_pool_size(PgPool *pool)
{
	if (pool->db->pool_size < 0)
		return cf_default_pool_size;
	else
		return pool->db->pool_size;
}

int pool_min_pool_size(PgPool *pool)
{
	if (pool->db->min_pool_size < 0)
		return cf_min_pool_size;
	else
		return pool->db->min_pool_size;
}

int pool_res_pool_size(PgPool *pool)
{
	if (pool->db->res_pool_size < 0)
		return cf_res_pool_size;
	else
		return pool->db->res_pool_size;
}

int database_max_connections(PgDatabase *db)
{
	if (db->max_db_connections <= 0)
		return cf_max_db_connections;
	else
		return db->max_db_connections;
}

int user_max_connections(PgUser *user)
{
	if (user->max_user_connections <= 0)
		return cf_max_user_connections;
	else
		return user->max_user_connections;
}

/* process packets on logged in connection */
static bool handle_server_work(PgSocket *server, PktHdr *pkt)
{
	bool ready = false;
	bool idle_tx = false;
	char state;
	SBuf *sbuf = &server->sbuf;
	PgSocket *client = server->link;
	bool async_response = false;
	struct List *item, *tmp;
	bool ignore_packet = false;

	Assert(!server->pool->db->admin);

	switch (pkt->type) {
	default:
		slog_error(server, "unknown pkt: '%c'", pkt_desc(pkt));
		disconnect_server(server, true, "unknown pkt");
		return false;

	/* pooling decisions will be based on this packet */
	case 'Z':		/* ReadyForQuery */

		/* if partial pkt, wait */
		if (!mbuf_get_char(&pkt->data, &state))
			return false;

		if (!pop_outstanding_request(server, "SQF", &ignore_packet)
		    && server->query_failed) {
			if (!clear_outstanding_requests_until_sync(server))
				return false;
		}
		server->query_failed = false;

		/* set ready only if no tx */
		if (state == 'I') {
			ready = true;
		} else if (pool_pool_mode(server->pool) == POOL_STMT) {
			disconnect_server(server, true, "transaction blocks not allowed in statement pooling mode");
			return false;
		} else if (state == 'T' || state == 'E') {
			idle_tx = true;
		}

		if (client && !server->setting_vars) {
			if (client->expect_rfq_count > 0) {
				client->expect_rfq_count--;
			} else if (server->state == SV_ACTIVE) {
				slog_debug(client, "unexpected ReadyForQuery - expect_rfq_count=%d", client->expect_rfq_count);
			}
		}
		break;

	case 'S':		/* ParameterStatus */
		if (!load_parameter(server, pkt, false))
			return false;
		break;

	/*
	 * 'E' and 'N' packets currently set ->ready to false.  Correct would
	 * be to leave ->ready as-is, because overall TX state stays same.
	 * It matters for connections in IDLE or USED state which get dirty
	 * suddenly but should not as they are still usable.
	 *
	 * But the 'E' or 'N' packet between transactions signifies probably
	 * dying backend.  It is better to tag server as dirty and drop
	 * it later.
	 */
	case 'E':		/* ErrorResponse */
		if (server->setting_vars) {
			/*
			 * the SET and user query will be different TX
			 * so we cannot report SET error to user.
			 */
			log_server_error("varcache_apply failed", pkt);

			/*
			 * client probably gave invalid values in startup pkt.
			 *
			 * no reason to keep such guys.
			 */
			disconnect_server(server, true, "invalid server parameter");
			return false;
		}
		/* ErrorResponse and CommandComplete show end of copy mode */
		if (server->copy_mode) {
			server->copy_mode = false;

			/* it's impossible to track sync count over copy */
			if (client)
				client->expect_rfq_count = 0;
		} else {
			server->query_failed = true;
		}
		break;
	case 'C':		/* CommandComplete */

		/* ErrorResponse and CommandComplete show end of copy mode */
		if (server->copy_mode) {
			server->copy_mode = false;

			/* it's impossible to track sync count over copy */
			if (client)
				client->expect_rfq_count = 0;
		}
		pop_outstanding_request(server, "E", &ignore_packet);

		break;

	case 'N':		/* NoticeResponse */
		break;

	/* reply to LISTEN, don't change connection state */
	case 'A':		/* NotificationResponse */
		idle_tx = server->idle_tx;
		ready = server->ready;
		async_response = true;
		break;

	/* copy mode */
	case 'G':		/* CopyInResponse */
	case 'H':		/* CopyOutResponse */
		server->copy_mode = true;
		break;
	/* chat packets */
	case '1':		/* ParseComplete */
		pop_outstanding_request(server, "P", &ignore_packet);
		break;
	case '2':		/* BindComplete */
		pop_outstanding_request(server, "B", &ignore_packet);
		break;
	case '3':		/* CloseComplete */
		pop_outstanding_request(server, "C", &ignore_packet);
		break;
	case 'n':		/* NoData */
	case 'T':		/* RowDescription */
		pop_outstanding_request(server, "D", &ignore_packet);
		break;
	case 't':		/* ParameterDescription */
	case 'c':		/* CopyDone(F/B) */
	case 'f':		/* CopyFail(F/B) */
	case 'V':		/* FunctionCallResponse */
		break;
	case 'I':		/* EmptyQueryResponse == CommandComplete */
	case 's':		/* PortalSuspended */
		pop_outstanding_request(server, "E", &ignore_packet);
		break;

	/* data packets, there will be more coming */
	case 'd':		/* CopyData(F/B) */
	case 'D':		/* DataRow */
		break;
	}
	server->idle_tx = idle_tx;
	server->ready = ready;
	server->pool->stats.server_bytes += pkt->len;

	if (server->setting_vars) {
		Assert(client);
		sbuf_prepare_skip(sbuf, pkt->len);
	} else if (client) {
		if (client->state == CL_LOGIN) {
			return handle_auth_query_response(client, pkt);
		} else if (ignore_packet) {
			slog_noise(server, "not forwarding packet with type '%c' from server", pkt->type);
			sbuf_prepare_skip(sbuf, pkt->len);
		} else {
			sbuf_prepare_send(sbuf, &client->sbuf, pkt->len);

			/*
			 * Compute query and transaction times
			 *
			 * For pipelined overlapping commands, we wait until
			 * the last command is done (expect_rfq_count==0).
			 * That means, we count the time that PgBouncer is
			 * occupied in a query or transaction, not the total
			 * time that all queries/transactions take
			 * individually.  For that, we would have to track the
			 * start time of each query separately in a queue or
			 * similar, not only per client.
			 */
			if (client->expect_rfq_count == 0) {
				/* every statement (independent or in a transaction) counts as a query */
				if (ready || idle_tx) {
					if (client->query_start) {
						usec_t total;
						total = get_cached_time() - client->query_start;
						client->query_start = 0;
						server->pool->stats.query_time += total;
						slog_debug(client, "query time: %d us", (int)total);
					} else if (!async_response) {
						slog_warning(client, "FIXME: query end, but query_start == 0");
					}
				}

				/* statement ending in "idle" ends a transaction */
				if (ready) {
					if (client->xact_start) {
						usec_t total;
						total = get_cached_time() - client->xact_start;
						client->xact_start = 0;
						server->pool->stats.xact_time += total;
						slog_debug(client, "transaction time: %d us", (int)total);
					} else if (!async_response) {
						/* XXX This happens during takeover if the new process
						 * continues a transaction. */
						slog_warning(client, "FIXME: transaction end, but xact_start == 0");
					}
				}
			}
			statlist_for_each_safe(item, &server->outstanding_requests, tmp) {
				OutstandingRequest *request = container_of(item, OutstandingRequest, node);
				if (request->action != RA_FAKE)
					break;

				statlist_pop(&server->outstanding_requests);
				sbuf->extra_packet_queue_after = true;

				if (!queue_fake_response(client, request->type)) {
					/*
					 * The only reason the above could have failed is because
					 * of allocation errors. To actually be able to retry after
					 * these failures the next round we would need to restore
					 * the outstanding_requests queue to how it was before.
					 * Instead of doing that, we take the easy and known
					 * correct way out: Simply disconnecting the involved
					 * client and server.
					 */
					disconnect_client(client, true, "out of memory");
					disconnect_server(client->link, true, "out of memory");
					return false;
				}
				slab_free(outstanding_request_cache, request);
			}
		}
	} else {
		if (server->state != SV_TESTED) {
			slog_warning(server,
				     "got packet '%c' from server when not linked",
				     pkt_desc(pkt));
		}
		sbuf_prepare_skip(sbuf, pkt->len);
	}

	return true;
}

/* got connection, decide what to do */
static bool handle_connect(PgSocket *server)
{
	bool res = false;
	PgPool *pool = server->pool;
	char buf[PGADDR_BUF + 32];
	bool is_unix = pga_is_unix(&server->remote_addr);

	fill_local_addr(server, sbuf_socket(&server->sbuf), is_unix);

	if (cf_log_connections) {
		if (pga_is_unix(&server->remote_addr)) {
			slog_info(server, "new connection to server");
		} else {
			slog_info(server, "new connection to server (from %s)",
				  pga_str(&server->local_addr, buf, sizeof(buf)));
		}
	}

	/*
	 * If there are cancel requests waiting we first handle those. By handling
	 * these first we reduce the load on the server and we a server connection
	 * might actually become free to use for queries, because its query got
	 * canceled.
	 *
	 * Only if there are no cancel requests we proceed with the login procedure
	 * that's necessary to handle queries. Cancel requests need to be sent
	 * before the login procedure starts.
	 *
	 * A special case is when this is a peer pool, instead of a regular pool.
	 * Since only cancellation requests should be sent to peers.
	 */
	if (!statlist_empty(&pool->waiting_cancel_req_list)) {
		slog_debug(server, "use it for pending cancel req");
		if (forward_cancel_request(server)) {
			change_server_state(server, SV_ACTIVE_CANCEL);
			sbuf_continue(&server->sbuf);
		} else {
			/* notify disconnect_server() that connect did not fail */
			server->ready = true;
			disconnect_server(server, false, "failed to send cancel req");
		}
	} else if (pool->db->peer_id) {
		/* notify disconnect_server() that connect did not fail */
		server->ready = true;
		disconnect_server(server, false, "peer server was not necessary anymore, because client cancel connection was already closed");
	} else {
		/* proceed with login */
		if (server_connect_sslmode > SSLMODE_DISABLED && !is_unix) {
			slog_noise(server, "P: SSL request");
			res = send_sslreq_packet(server);
			if (res)
				server->wait_sslchar = true;
		} else {
			slog_noise(server, "P: startup");
			res = send_startup_packet(server);
		}
		if (!res)
			disconnect_server(server, false, "startup pkt failed");
	}
	return res;
}

static bool handle_sslchar(PgSocket *server, struct MBuf *data)
{
	uint8_t schar = '?';
	bool ok;

	server->wait_sslchar = false;

	ok = mbuf_get_byte(data, &schar);
	if (!ok || (schar != 'S' && schar != 'N')) {
		disconnect_server(server, false, "bad sslreq answer");
		return false;
	}
	/*
	 * At this point we should have no data already buffered.  If
	 * we do, it was received before we performed the SSL
	 * handshake, so it wasn't encrypted and indeed may have been
	 * injected by a man-in-the-middle.
	 */
	if (mbuf_avail_for_read(data) != 0) {
		disconnect_server(server, false, "received unencrypted data after SSL response");
		return false;
	}

	if (schar == 'S') {
		slog_noise(server, "launching tls");
		ok = sbuf_tls_connect(&server->sbuf, server->pool->db->host);
	} else if (server_connect_sslmode >= SSLMODE_REQUIRE) {
		disconnect_server(server, false, "server refused SSL");
		return false;
	} else {
		/* proceed with non-TLS connection */
		ok = send_startup_packet(server);
	}

	if (ok) {
		sbuf_prepare_skip(&server->sbuf, 1);
	} else {
		disconnect_server(server, false, "sslreq processing failed");
	}
	return ok;
}

/* callback from SBuf */
bool server_proto(SBuf *sbuf, SBufEvent evtype, struct MBuf *data)
{
	bool res = false;
	PgSocket *server = container_of(sbuf, PgSocket, sbuf);
	PgPool *pool = server->pool;
	PktHdr pkt;
	char infobuf[96];

	Assert(is_server_socket(server));
	Assert(server->state != SV_FREE);

	/* may happen if close failed */
	if (server->state == SV_JUSTFREE)
		return false;

	switch (evtype) {
	case SBUF_EV_RECV_FAILED:
		if (server->state == SV_ACTIVE_CANCEL)
			disconnect_server(server, false, "successfully sent cancel request");
		else
			disconnect_server(server, false, "server conn crashed?");
		break;
	case SBUF_EV_SEND_FAILED:
		disconnect_client(server->link, false, "unexpected eof");
		break;
	case SBUF_EV_READ:
		if (server->wait_sslchar) {
			res = handle_sslchar(server, data);
			break;
		}
		if (incomplete_header(data)) {
			slog_noise(server, "S: got partial header, trying to wait a bit");
			break;
		}

		/* parse pkt header */
		if (!get_header(data, &pkt)) {
			disconnect_server(server, true, "bad pkt header");
			break;
		}
		slog_noise(server, "read pkt='%c', len=%u", pkt_desc(&pkt), pkt.len);

		server->request_time = get_cached_time();
		switch (server->state) {
		case SV_LOGIN:
			res = handle_server_startup(server, &pkt);
			break;
		case SV_TESTED:
		case SV_USED:
		case SV_ACTIVE:
		case SV_ACTIVE_CANCEL:
		case SV_BEING_CANCELED:
		case SV_IDLE:
			res = handle_server_work(server, &pkt);
			break;
		default:
			fatal("server_proto: server in bad state: %d", server->state);
		}
		break;
	case SBUF_EV_CONNECT_FAILED:
		Assert(server->state == SV_LOGIN);
		disconnect_server(server, false, "connect failed");
		break;
	case SBUF_EV_CONNECT_OK:
		slog_debug(server, "S: connect ok");
		Assert(server->state == SV_LOGIN);
		server->request_time = get_cached_time();
		res = handle_connect(server);
		break;
	case SBUF_EV_FLUSH:
		res = true;
		if (!server->ready)
			break;

		if (server->setting_vars) {
			PgSocket *client = server->link;
			Assert(client);

			server->setting_vars = false;
			log_noise("done setting vars unpausing client");
			sbuf_continue(&client->sbuf);
			break;
		}

		if (pool_pool_mode(pool) != POOL_SESSION || server->state == SV_TESTED || server->resetting) {
			server->resetting = false;
			switch (server->state) {
			case SV_ACTIVE:
			case SV_ACTIVE_CANCEL:
			case SV_TESTED:
				/* keep link if client expects more Syncs */
				if (server->link) {
					if (server->link->expect_rfq_count > 0 || statlist_count(&server->outstanding_requests) > 0)
						break;
				}

				/* retval does not matter here */
				release_server(server);
				break;
			default:
				slog_warning(server, "EV_FLUSH with state=%d", server->state);
			case SV_BEING_CANCELED:
			case SV_IDLE:
				break;
			}
		}
		break;
	case SBUF_EV_PKT_CALLBACK:
		slog_warning(server, "SBUF_EV_PKT_CALLBACK with state=%d", server->state);
		break;
	case SBUF_EV_TLS_READY:
		Assert(server->state == SV_LOGIN);

		tls_get_connection_info(server->sbuf.tls, infobuf, sizeof infobuf);
		if (cf_log_connections) {
			slog_info(server, "SSL established: %s", infobuf);
		} else {
			slog_noise(server, "SSL established: %s", infobuf);
		}

		server->request_time = get_cached_time();
		res = send_startup_packet(server);
		if (res)
			sbuf_continue(&server->sbuf);
		else
			disconnect_server(server, false, "TLS startup failed");
		break;
	}
	if (!res && pool->db->admin)
		takeover_login_failed();
	return res;
}<|MERGE_RESOLUTION|>--- conflicted
+++ resolved
@@ -22,11 +22,9 @@
 
 #include "bouncer.h"
 
-<<<<<<< HEAD
 #include <usual/slab.h>
-=======
+
 #define ERRCODE_CANNOT_CONNECT_NOW "57P03"
->>>>>>> e7619364
 
 static bool load_parameter(PgSocket *server, PktHdr *pkt, bool startup)
 {
